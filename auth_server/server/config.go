--- conflicted
+++ resolved
@@ -39,11 +39,8 @@
 	Users       map[string]*authn.Requirements `yaml:"users,omitempty"`
 	GoogleAuth  *authn.GoogleAuthConfig        `yaml:"google_auth,omitempty"`
 	GitHubAuth  *authn.GitHubAuthConfig        `yaml:"github_auth,omitempty"`
-<<<<<<< HEAD
 	OIDCAuth    *authn.OIDCAuthConfig          `yaml:"oidc_auth,omitempty"`
-=======
 	GitlabAuth  *authn.GitlabAuthConfig        `yaml:"gitlab_auth,omitempty"`
->>>>>>> 9aa1b211
 	LDAPAuth    *authn.LDAPAuthConfig          `yaml:"ldap_auth,omitempty"`
 	MongoAuth   *authn.MongoAuthConfig         `yaml:"mongo_auth,omitempty"`
 	XormAuthn   *authn.XormAuthnConfig         `yaml:"xorm_auth,omitempty"`
@@ -165,11 +162,7 @@
 	if c.Token.Expiration <= 0 {
 		return fmt.Errorf("expiration must be positive, got %d", c.Token.Expiration)
 	}
-<<<<<<< HEAD
-	if c.Users == nil && c.ExtAuth == nil && c.GoogleAuth == nil && c.GitHubAuth == nil && c.OIDCAuth == nil && c.LDAPAuth == nil && c.MongoAuth == nil && c.XormAuthn == nil && c.PluginAuthn == nil {
-=======
-	if c.Users == nil && c.ExtAuth == nil && c.GoogleAuth == nil && c.GitHubAuth == nil && c.GitlabAuth == nil && c.LDAPAuth == nil && c.MongoAuth == nil && c.XormAuthn == nil && c.PluginAuthn == nil {
->>>>>>> 9aa1b211
+	if c.Users == nil && c.ExtAuth == nil && c.GoogleAuth == nil && c.GitHubAuth == nil && c.GitlabAuth == nil && c.OIDCAuth == nil && c.LDAPAuth == nil && c.MongoAuth == nil && c.XormAuthn == nil && c.PluginAuthn == nil {
 		return errors.New("no auth methods are configured, this is probably a mistake. Use an empty user map if you really want to deny everyone.")
 	}
 	if c.MongoAuth != nil {
@@ -225,7 +218,6 @@
 			ghac.RevalidateAfter = time.Duration(1 * time.Hour)
 		}
 	}
-<<<<<<< HEAD
 	if oidc := c.OIDCAuth; oidc != nil {
 		if oidc.ClientSecretFile != "" {
 			contents, err := ioutil.ReadFile(oidc.ClientSecretFile)
@@ -240,8 +232,6 @@
 		if oidc.HTTPTimeout <= 0 {
 			oidc.HTTPTimeout = 10
 		}
-
-=======
 	if glab := c.GitlabAuth; glab != nil {
 		if glab.ClientSecretFile != "" {
 			contents, err := ioutil.ReadFile(glab.ClientSecretFile)
@@ -269,7 +259,6 @@
 			// Token expires after 1 hour by default
 			glab.RevalidateAfter = time.Duration(1 * time.Hour)
 		}
->>>>>>> 9aa1b211
 	}
 	if c.ExtAuth != nil {
 		if err := c.ExtAuth.Validate(); err != nil {
