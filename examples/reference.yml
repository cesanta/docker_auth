# This config lists all the possible config options.
#
# To configure Docker Registry to talk to this server, put the following in the registry config file:
#
#  auth:
#    token:
#      realm: "https://127.0.0.1:5001/auth"
#      service: "Docker registry"
#      issuer: "Acme auth server"
#      autoredirect: false
#      rootcertbundle: "/path/to/server.pem"

server:  # Server settings.
  # Address to listen on.
  # Can be HOST:PORT for TCP or file path (e.g. /run/docker_auth.sock) for Unix socket.
  addr: ":5001"

  # Network, can be "tcp" or "unix" ("tcp" if unspecified).
  net: "tcp"

  # URL path prefix to use.
  path_prefix: ""

  # TLS options.
  #
  # Use specific certificate and key.
  certificate: "/path/to/server.pem"
  key: "/path/to/server.key"
  #
  # The following optional settings will fine tune TLS configuration to improve security.
  # Leaving them unset should be just fine for most installations.
  #
  # Enable HTTP Strict Transport Security.
  # hsts: true
  #
  # Set minimum TLS version.
  # Values can be found at https://golang.org/pkg/crypto/tls/#pkg-constants
  # Either the version name (i.e. TLS11) or its uint16 value can be specified.
  # tls_min_version: TLS12
  #
  # List of TLS curve preferences.
  # Values can be found at https://golang.org/pkg/crypto/tls/#CurveID
  # Either CurveID names (i.e. P384) or uint16 values can be specified.
  # tls_curve_preferences:
  #   - P521
  #   - 24
  #   - P256
  #
  # List of enabled TLS cipher suites.
  # Values can be found at https://golang.org/pkg/crypto/tls/#pkg-constants
  # Either CipherSuite names (i.e. TLS_RSA_WITH_RC4_128_SHA) or uint16 values can be specified.
  # tls_cipher_suites:
  #   - TLS_ECDHE_RSA_WITH_AES_256_GCM_SHA384
  #   - TLS_ECDHE_ECDSA_WITH_AES_256_GCM_SHA384
  #   - 0xc014
  #   - 0xc00a

  # Use LetsEncrypt (https://letsencrypt.org/) to automatically obtain and maintain a certificate.
  # Note that this only applies to server TLS certificate, this certificate will not be used for tokens
  letsencrypt:
    # Email is required. It will be used to register with LetsEncrypt.
    email: webmaster@example.org
    # Cache directory, where certificates issued by LE will be stored. Must exist.
    # It is recommended to make it a volume mount so it persists across restarts.
    cache_dir: /data/sslcache
    # Normally LetsEncrypt will obtain a certificate for whichever host the client is connecting to.
    # With this option, you can limit it to a specific host name.
    # host: "docker.example.org"
  # If neither certificate+key or letsencrypt are configured, the listener does not use TLS.

  # Take client's address from the specified HTTP header instead of connection.
  # May be useful if the server is behind a proxy or load balancer.
  # If configured, this header must be present, requests without it will be rejected.
  # real_ip_header: "X-Forwarded-For"
  # Optional position of client ip in X-Forwarded-For, negative starts from
  # end of addresses.
  # real_ip_pos: -2

token:  # Settings for the tokens.
  issuer: "Acme auth server"  # Must match issuer in the Registry config.
  expiration: 900
  # Token must be signed by a certificate that registry trusts, i.e. by a certificate to which a trust chain
  # can be constructed from one of the certificates in registry's auth.token.rootcertbundle.
  # If not specified, server's TLS certificate and key are used.
  # certificate: "..."
  # key: "..."

# Authentication methods. All are tried, any one returning success is sufficient.
# At least one must be configured. If you want an unauthenticated public setup,
# configure static user map with anonymous access.

# Static user map.
users:
  # Password is specified as a BCrypt hash. Use `htpasswd -nB USERNAME` to generate.
  "admin":
    password: "$2y$05$LO.vzwpWC5LZGqThvEfznu8qhb5SGqvBSWY1J3yZ4AxtMRZ3kN5jC"  # badmin
  "test":
    password: "$2y$05$WuwBasGDAgr.QCbGIjKJaep4dhxeai9gNZdmBnQXqpKly57oNutya"  # 123
  "": {}  # Allow anonymous (no "docker login") access.

# Google authentication.
# ==! NB: DO NOT ENTER YOUR GOOGLE PASSWORD AT "docker login". IT WILL NOT WORK.
# Instead, Auth server maintains a database of Google authentication tokens.
# Go to the server's port as HTTPS with your browser and follow the "Login with Google account" link.
# Once signed in, you will get a throw-away password which you can use for Docker login.
google_auth:
  domain: "example.com"  # Optional. If set, only logins from this domain are accepted.
  # client_id and client_secret for API access. Required.
  # Follow instructions here: https://developers.google.com/identity/sign-in/web/devconsole-project
  # NB: Make sure JavaScript origins are configured correctly, and that third-party
  # cookies are not blocked in the browser being used to login.
  client_id: "1223123456-somethingsomething.apps.googleusercontent.com"
  # Either client_secret or client_secret_file is required. Use client_secret_file if you don't
  # want to have sensitive information checked in.
  # client_secret: "verysecret"
  client_secret_file: "/path/to/client_secret.txt"
  # Where to store server tokens. Required.
  level_token_db:
    path: "/somewhere/to/put/google_tokens.ldb"
<<<<<<< HEAD
=======
    # Optional token hash cost for bcrypt hashing
    # token_hash_cost: 5
>>>>>>> aab2ae0a
  # How long to wait when talking to Google servers. Optional.
  http_timeout: "10s"

# GitHub authentication.
# ==! NB: DO NOT ENTER YOUR GITHUB PASSWORD AT "docker login". IT WILL NOT WORK.
# Instead, Auth server maintains a database of GitHub authentication tokens.
# Go to the server's port as HTTPS with your browser and follow the "Login with GitHub account" link.
# Once signed in, you will get a throw-away password which you can use for Docker login.
github_auth:
  organization: "acme"   # Optional. If set, only logins from this organization are accepted.
  # client_id and client_secret for API access. Required.
  # You can register a new application here: https://github.com/settings/developers
  # NB: Make sure JavaScript origins are configured correctly, and that third-party
  # cookies are not blocked in the browser being used to login.
  client_id: "1223123456"
  # Either client_secret or client_secret_file is required. Use client_secret_file if you don't
  # want to have sensitive information checked in.
  # client_secret: "verysecret"
  client_secret_file: "/path/to/client_secret.txt"
<<<<<<< HEAD
  # Either token_db file for storing of server tokens.
  level_token_db:
    path: "/somewhere/to/put/github_tokens.ldb"
=======
  # Either level_token_db file for storing of server tokens.
  level_token_db: 
    path: "/somewhere/to/put/github_tokens.ldb"
    # Optional token hash cost for bcrypt hashing
    # token_hash_cost: 5
>>>>>>> aab2ae0a
  # or google cloud storage for storing of the sensitive information,
  gcs_token_db:
    bucket: "tokenBucket"
    client_secret_file: "/path/to/client_secret.json"
  # or Redis,
  redis_token_db:
    redis_options:
        # with a single instance,
        addr: localhost:6379
    redis_cluster_options:
        # or in the cluster mode.
        addrs: ["localhost:7000"]
  # How long to wait when talking to GitHub servers. Optional.
  http_timeout: "10s"
  # How long to wait before revalidating the GitHub token. Optional.
  revalidate_after: "1h"
  # The Github Web URI in case you are using Github Enterprise.
  # Includes the protocol, without trailing slash. Optional - defaults to: https://github.com
  github_web_uri: "https://github.acme.com"
  # The Github API URI in case you are using Github Enterprise.
  # Includes the protocol, without trailing slash. - defaults to: https://api.github.com
  github_api_uri: "https://github.acme.com/api/v3"
  # Set an URL to display in the `docker login` command when succesfully authenticated. Optional.
  registry_url: localhost:5000

# OpenID Connect authentication
# ==! NB: DO NOT ENTER YOUR OIDC PASSWORD AT "docker login". IT WILL NOT WORK.
# Instead, Auth server maintains a database of OIDC authentication tokens.
# Go to the server's port as HTTPS with your browser and follow the "Login with OIDC account" link.
# Once signed in, you will get a throw-away password which you can use for Docker login.
oidc_auth:
  # --- required ---
  # The issuer URL of your OIDC provider. It has to be extendable with /.well-known/openid-configuration to request all
  # OIDC endpoints for token and authorization requests
  issuer: "my_issuer_url"
  # The redirect URI which is registered for this client at your OIDC provider. It has to end with /oidc_auth.
  redirect_url: "my_redirect_uri/oidc_auth"
  # The client id and client secret of the client that is registered at your OIDC provider for docker_auth
  client_id: "be4ut1fu1-cl13n7-1d"
  client_secret: "be4ut1fu1-cl13n7-s3cr37"
  # you can also give the client_secret in a file. Either a client_secret or a client_secret_file has to be provided
  # client_secret_file: "/path/to/client_secret.txt"
  #
  # a file in which the tokens should be stored. Does not have to exist, it will be generated in this case
<<<<<<< HEAD
  level_token_db:
    path: "/path/to/tokens.ldb"
=======
  level_token_db: 
    path: "/path/to/tokens.ldb"
    # Optional token hash cost for bcrypt hashing
    # token_hash_cost: 5
>>>>>>> aab2ae0a
  # --- optional ---
  # How long to wait when talking to the OIDC provider.
  http_timeout: "10s"
  # the url of the registry where you want to login. Is used to present the full docker login command.
  registry_url: "url_of_my_beautiful_docker_registry"
  # The claim to use for the username.
  # Default: email
  user_claim: email
  # String array claims that will be used as labels.
  label_claims:
    - groups
  # Default: [openid, email]
  scopes:
    - openid
    - email


# Gitlab authentication.
# ==! NB: DO NOT ENTER YOUR Gitlab PASSWORD AT "docker login". IT WILL NOT WORK.
# Instead, Auth server maintains a database of Gitlab authentication tokens.
# Go to the server's port as HTTPS with your browser and follow the "Login with Gitlab account" link.
# Once signed in, you will get a throw-away password which you can use for Docker login.
gitlab_auth:
  client_id: "1223123456"
  # Either client_secret or client_secret_file is required. Use client_secret_file if you don't
  # want to have sensitive information checked in.
  # client_secret: "verysecret"
  client_secret_file: "/path/to/client_secret.txt"
<<<<<<< HEAD
  # Either token_db file for storing of server tokens.
  level_token_db:
    path: "/somewhere/to/put/gitlab_tokens.ldb"
=======
  # Either level_token_db file for storing of server tokens.
  level_token_db: 
    path: "/somewhere/to/put/gitlab_tokens.ldb"
    # Optional token hash cost for bcrypt hashing
    # token_hash_cost: 5
>>>>>>> aab2ae0a
  # or google cloud storage for storing of the sensitive information,
  gcs_token_db:
    bucket: "tokenBucket"
    client_secret_file: "/path/to/client_secret.json"
  # or Redis,
  redis_token_db:
    redis_options:
      # with a single instance,
      addr: localhost:6379
    redis_cluster_options:
      # or in the cluster mode.
      addrs: ["localhost:7000"]
  # How long to wait when talking to GitLab servers. Optional.
  http_timeout: "10s"
  # How long to wait before revalidating the Gitlab token. Optional.
  revalidate_after: "1h"
  # Includes the protocol, without trailing slash. Optional - defaults to: https://gitlab.com
  gitlab_web_uri: "https://gitlab.com"
  # Includes the protocol, without trailing slash. - defaults to: https://gitlab.com/api/v4
  gitlab_api_uri: "https://gitlab.com/api/v4"
  # Set an URL to display in the `docker login` command when successfully authenticated. Optional.
  registry_url: localhost:5000
  # grant_type is used for the authentication purpose. Required.
  grant_type: "authorization_code"
  # Redirect uri is used for the authentication purpose. Must end with '/gitlab_auth' prefix. Required.
  redirect_uri: "https://localhost:5001/gitlab_auth"

# LDAP authentication.
# Authentication is performed by first binding to the server, looking up the user entry
# by using the specified filter, and then re-binding using the matched DN and the password provided.
ldap_auth:
  # Addr is the hostname:port or ip:port
  addr: ldap.example.com:636
  # Setup tls connection method to be
  # "" or "none": the communication won't be encrypted
  # "always": setup LDAP over SSL/TLS
  # "starttls": sets StartTLS as the encryption method
  tls: always
  # set to true to allow insecure tls
  insecure_tls_skip_verify: false
  # set this to specify the ca certificate path
  ca_certificate:
  # In case bind DN and password is required for querying user information,
  # specify them here. Plain text password is read from the file.
  bind_dn:
  bind_password_file:
  # User query settings. ${account} is expanded from auth request
  base: o=example.com
  filter: (&(uid=${account})(objectClass=person))
  # Labels can be mapped from LDAP attributes
  labels:
    # Add the user's title to a label called title
    title:
      attribute: title
    # Add the user's memberOf values to a label called groups
    groups:
      attribute: memberOf
      # Special handling to simplify the values to just the common name
      parse_cn: true
      # lower case the value
      lower_case: true

mongo_auth:
  # Essentially all options are described here: https://godoc.org/gopkg.in/mgo.v2#DialInfo
  dial_info:
    # The MongoDB hostnames or IPs to connect to.
    addrs: ["localhost"]
    # The time to wait for a server to respond when first connecting and on
    # follow up operations in the session. If timeout is zero, the call may
    # block forever waiting for a connection to be established.
    # (See https://golang.org/pkg/time/#ParseDuration for a format description.)
    timeout: "10s"
    # Database name that will be used on the MongoDB server.
    database: "docker_auth"
    # The username with which to connect to the MongoDB server.
    username: ""
    # Path to the text file with the password in it.
    password_file: ""
    # Enable TLS connection to MongoDB (only enable this if your server supports it)
    enable_tls: false
  # Name of the collection in which ACLs will be stored in MongoDB.
  collection: "users"
  # Unlike acl_mongo we don't cache the full user set. We just query mongo for
  # an exact match for each authorization

xorm_auth:
  # the database type you'd like to connect to
  database_type: "mysql"
  # the connection string to connect to the database
  conn_string: "username:password@/database_name?charset=utf8"

# External authentication - call an external progam to authenticate user.
# Username and password are passed to command's stdin and exit code is examined.
# 0 - allow, 1 - deny, 2 - no match, other - error.
# In case of success, if any output is returned, it is parsed as a JSON object.
# The "labels" key may contain labels to be passed down to authz, where they can
# be used in matching. See ext_auth.sh for an example.
ext_auth:
  command: "/usr/local/bin/my_auth"  # Can be a relative path too; $PATH works.
  args: ["--flag", "--more", "--flags"]

# User written authentication plugin - call a user written program to authenticate user.
# Username of type string and password of authn.PasswordString is passed to the plugin
# Expects a boolean value whether the user is authenticate or not, authn.Labels, error
# The "labels" key may contain labels to be passed down to authz, where they can
# be used in matching.
plugin_authn:
  plugin_path: ""

# Authorization methods. All are tried, any one returning success is sufficient.
# At least one must be configured.

# ACL specifies who can do what. If the match section of an entry matches the
# request, the set of allowed actions will be applied to the token request
# and a ticket will be issued only for those of the requested actions that are
# allowed by the rule.
#  * It is possible to match on user's name ("account"), subject type ("type")
#    and name ("name"; for type=repository this is the image name).
#  * Matches are evaluated as shell file name patterns ("globs") by default,
#    so "foobar", "f??bar", "f*bar" are all valid. For even more flexibility
#    match patterns can be evaluated as regexes by enclosing them in //, e.g.
#    "/(foo|bar)/".
#  * IP match can be single IP address or a subnet in the "prefix/mask" notation.
#  * ACL is evaluated in the order it is defined until a match is found.
#    Rules below the first match are not evaluated, so you'll need to put more
#    specific rules above more broad ones.
#  * Empty match clause matches anything, it only makes sense at the end of the
#    list and can be used as a way of specifying default permissions.
#  * Empty actions set means "deny everything". Thus, a rule with `actions: []`
#    is in effect a "deny" rule.
#  * A special set consisting of a single "*" action means "allow everything".
#  * If no match is found the default is to deny the request.
#
# You can use the following variables from the ticket request in any field:
#  * ${account} - the account name, currently the same as authenticated user's name.
#  * ${service} - the service name, specified by auth.token.service in the registry config.
#  * ${type} - the type of the entity, normally "repository".
#  * ${name} - the name of the repository (i.e. image), e.g. centos.
#  * ${labels:<LABEL>} - tests all values in the list of lables:<LABEL> for the user. Refer to the labels doc for details
acl:
  - match: {ip: "127.0.0.0/8"}
    actions: ["*"]
    comment: "Allow everything from localhost (IPv4)"
  - match: {ip: "::1"}
    actions: ["*"]
    comment: "Allow everything from localhost (IPv6)"
  - match: {ip: "172.17.0.1"}
    actions: ["*"]
    comment: "Allow everything from the local Docker bridge address"
  - match: {account: "admin"}
    actions: ["*"]
    comment: "Admin has full access to everything."
  - match: {account: "test", name: "test-*"}
    actions: ["*"]
    comment: "User \"test\" has full access to test-* images but nothing else. (1)"
  - match: {account: "test"}
    actions: []
    comment: "User \"test\" has full access to test-* images but nothing else. (2)"
  - match: {account: "/.+/", name: "${account}/*"}
    actions: ["*"]
    comment: "Logged in users have full access to images that are in their 'namespace'"
  - match: {account: "/.+/", type: "registry", name: "catalog"}
    actions: ["*"]
    comment: "Logged in users can query the catalog."
  - match: {account: "/.+/"}
    actions: ["pull"]
    comment: "Logged in users can pull all images."
  - match: {account: "", name: "hello-world"}
    actions: ["pull"]
    comment: "Anonymous users can pull \"hello-world\"."
  - match: {account: "/^(.+)@test.com$/", name: "${account:1}/*"}
    actions: []
    comment: "Emit domain part of account to make it a correct repo name"
  - match: {labels: {"group": "VIP"}}
    actions: ["push"]
    comment: "Users assigned to group 'VIP' is able to push"
  - match: {labels: {"group": "/trainee|dev/"}}
    actions: ["push", "pull"]
    comment: "Users assigned to group 'trainee' and 'dev' is able to push and pull"
  - match: {name: "${labels:group}-shared/*"}
    actions: ["push", "pull"]
    comment: "Users can push to the shared namespace of any group they are in"
  - match: {name: "${labels:project}/*"}
    actions: ["push", "pull"]
    comment: "Users can push to any project they are assigned to"
  - match: {name: "${labels:project}-{labels:tier}/*"}
    actions: ["push", "pull"]
    comment: "Users can push to a project-tier/* that they are assigned to"
  - match: {labels: {"title": "Developer"}}
    actions: ["*"]
    comment: "If you call yourself a developer you can do anything (this ACL is an example for LDAP labels as defined above)"
  - match: {labels: {"groups": "Admin"}}
    actions: ["push"]
    comment: "If you are part of the admin group you can push. (this ACL is an example for LDAP labels as defined above)"
  # Access is denied by default.

# (optional) Define to query ACL from a MongoDB server.
acl_mongo:
  # Essentially all options are described here: https://godoc.org/gopkg.in/mgo.v2#DialInfo
  dial_info:
    # The MongoDB hostnames or IPs to connect to.
    addrs: ["localhost"]
    # The time to wait for a server to respond when first connecting and on
    # follow up operations in the session. If timeout is zero, the call may
    # block forever waiting for a connection to be established.
    # (See https://golang.org/pkg/time/#ParseDuration for a format description.)
    timeout: "10s"
    # Database name that will be used on the MongoDB server.
    database: "docker_auth"
    # The username with which to connect to the MongoDB server.
    username: ""
    # Path to the text file with the password in it.
    password_file: ""
    # Enable TLS connection to MongoDB (only enable this if your server supports it)
    enable_tls: false
  # Name of the collection in which ACLs will be stored in MongoDB.
  collection: "acl"
  # Specify how long an ACL remains valid before they will be fetched again from
  # the MongoDB server.
  # (See https://golang.org/pkg/time/#ParseDuration for a format description.)
  cache_ttl: "1m"

# (optional) Define to query ACL from a XORM.io database connection.
acl_xorm:
  # the database type you'd like to connect to
  database_type: "mysql"
  conn_string: "username:password@/database_name?charset=utf8"
  cache_ttl: "1m"

# (optioinal) Use casbin to verify permission
casbin_authz:
  model_path: "path/to/model"
  policy_path: "path/to/csv"

# External authorization - call an external progam to authorize user.
# JSON of authz.AuthRequestInfo is passed to command's stdin and exit code is examined.
# 0 - allow, 1 - deny, other - error.
ext_authz:
  command: "/usr/local/bin/my_authz"  # Can be a relative path too; $PATH works.
  args: ["--flag", "--more", "--flags"]

# User written authorization plugin - call a user written program to authorize user.
# *authz.AuthRequestInfo is passed to the plugin and expects an authorized set of actions or an error.
# return the set of authorized actions is the user is authorized. Otherwise return nil
plugin_authz:
  plugin_path: ""
<|MERGE_RESOLUTION|>--- conflicted
+++ resolved
@@ -117,11 +117,8 @@
   # Where to store server tokens. Required.
   level_token_db:
     path: "/somewhere/to/put/google_tokens.ldb"
-<<<<<<< HEAD
-=======
     # Optional token hash cost for bcrypt hashing
     # token_hash_cost: 5
->>>>>>> aab2ae0a
   # How long to wait when talking to Google servers. Optional.
   http_timeout: "10s"
 
@@ -141,17 +138,11 @@
   # want to have sensitive information checked in.
   # client_secret: "verysecret"
   client_secret_file: "/path/to/client_secret.txt"
-<<<<<<< HEAD
-  # Either token_db file for storing of server tokens.
+  # Either level_token_db file for storing of server tokens.
   level_token_db:
-    path: "/somewhere/to/put/github_tokens.ldb"
-=======
-  # Either level_token_db file for storing of server tokens.
-  level_token_db: 
     path: "/somewhere/to/put/github_tokens.ldb"
     # Optional token hash cost for bcrypt hashing
     # token_hash_cost: 5
->>>>>>> aab2ae0a
   # or google cloud storage for storing of the sensitive information,
   gcs_token_db:
     bucket: "tokenBucket"
@@ -196,15 +187,10 @@
   # client_secret_file: "/path/to/client_secret.txt"
   #
   # a file in which the tokens should be stored. Does not have to exist, it will be generated in this case
-<<<<<<< HEAD
   level_token_db:
-    path: "/path/to/tokens.ldb"
-=======
-  level_token_db: 
     path: "/path/to/tokens.ldb"
     # Optional token hash cost for bcrypt hashing
     # token_hash_cost: 5
->>>>>>> aab2ae0a
   # --- optional ---
   # How long to wait when talking to the OIDC provider.
   http_timeout: "10s"
@@ -233,17 +219,11 @@
   # want to have sensitive information checked in.
   # client_secret: "verysecret"
   client_secret_file: "/path/to/client_secret.txt"
-<<<<<<< HEAD
-  # Either token_db file for storing of server tokens.
+  # Either level_token_db file for storing of server tokens.
   level_token_db:
-    path: "/somewhere/to/put/gitlab_tokens.ldb"
-=======
-  # Either level_token_db file for storing of server tokens.
-  level_token_db: 
     path: "/somewhere/to/put/gitlab_tokens.ldb"
     # Optional token hash cost for bcrypt hashing
     # token_hash_cost: 5
->>>>>>> aab2ae0a
   # or google cloud storage for storing of the sensitive information,
   gcs_token_db:
     bucket: "tokenBucket"
