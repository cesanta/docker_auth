--- conflicted
+++ resolved
@@ -25,42 +25,26 @@
 
 	"github.com/cesanta/glog"
 	"github.com/go-ldap/ldap"
-<<<<<<< HEAD
 
 	"github.com/cesanta/docker_auth/auth_server/api"
-=======
->>>>>>> 4644d20b
 )
 
 type LabelMap struct {
-	Attribute string `yaml:"attribute,omitempty"`
-	ParseCN   bool   `yaml:"parse_cn,omitempty"`
+	Attribute string `mapstructure:"attribute,omitempty"`
+	ParseCN   bool   `mapstructure:"parse_cn,omitempty"`
 }
 
 type LDAPAuthConfig struct {
-<<<<<<< HEAD
-	Addr                  string              `yaml:"addr,omitempty"`
-	TLS                   string              `yaml:"tls,omitempty"`
-	InsecureTLSSkipVerify bool                `yaml:"insecure_tls_skip_verify,omitempty"`
-	CACertificate         string              `yaml:"ca_certificate,omitempty"`
-	Base                  string              `yaml:"base,omitempty"`
-	Filter                string              `yaml:"filter,omitempty"`
-	BindDN                string              `yaml:"bind_dn,omitempty"`
-	BindPasswordFile      string              `yaml:"bind_password_file,omitempty"`
-	LabelMaps             map[string]LabelMap `yaml:"labels,omitempty"`
-	InitialBindAsUser     bool                `yaml:"initial_bind_as_user,omitempty"`
-=======
-	Addr                  string `mapstructure:"addr,omitempty"`
-	TLS                   string `mapstructure:"tls,omitempty"`
-	InsecureTLSSkipVerify bool   `mapstructure:"insecuretlsskipverify,omitempty"`
-	CACertificate         string `mapstructure:"cacertificate,omitempty"`
-	Base                  string `mapstructure:"base,omitempty"`
-	Filter                string `mapstructure:"filter,omitempty"`
-	BindDN                string `mapstructure:"binddn,omitempty"`
-	BindPasswordFile      string `mapstructure:"bindpasswordfile,omitempty"`
-	GroupBaseDN           string `mapstructure:"groupbasedn,omitempty"`
-	GroupFilter           string `mapstructure:"groupfilter,omitempty"`
->>>>>>> 4644d20b
+	Addr                  string              `mapstructure:"addr,omitempty"`
+	TLS                   string              `mapstructure:"tls,omitempty"`
+	InsecureTLSSkipVerify bool                `mapstructure:"insecure_tls_skip_verify,omitempty"`
+	CACertificate         string              `mapstructure:"ca_certificate,omitempty"`
+	Base                  string              `mapstructure:"base,omitempty"`
+	Filter                string              `mapstructure:"filter,omitempty"`
+	BindDN                string              `mapstructure:"bind_dn,omitempty"`
+	BindPasswordFile      string              `mapstructure:"bind_password_file,omitempty"`
+	LabelMaps             map[string]LabelMap `mapstructure:"labels,omitempty"`
+	InitialBindAsUser     bool                `mapstructure:"initial_bind_as_user,omitempty"`
 }
 
 type LDAPAuth struct {
