/*
   Copyright 2015 Cesanta Software Ltd.

   Licensed under the Apache License, Version 2.0 (the "License");
   you may not use this file except in compliance with the License.
   You may obtain a copy of the License at

       https://www.apache.org/licenses/LICENSE-2.0

   Unless required by applicable law or agreed to in writing, software
   distributed under the License is distributed on an "AS IS" BASIS,
   WITHOUT WARRANTIES OR CONDITIONS OF ANY KIND, either express or implied.
   See the License for the specific language governing permissions and
   limitations under the License.
*/

package server

import (
	"crypto/tls"
	"crypto/x509"
	"encoding/json"
	"errors"
	"fmt"
	"io/ioutil"
	"os"
	"path/filepath"
	"strings"
	"time"

	"github.com/docker/libtrust"
<<<<<<< HEAD
	yaml "gopkg.in/yaml.v2"

	"github.com/cesanta/docker_auth/auth_server/authn"
	"github.com/cesanta/docker_auth/auth_server/authz"
)

type Config struct {
	Server      ServerConfig                   `yaml:"server"`
	Token       TokenConfig                    `yaml:"token"`
	Users       map[string]*authn.Requirements `yaml:"users,omitempty"`
	GoogleAuth  *authn.GoogleAuthConfig        `yaml:"google_auth,omitempty"`
	GitHubAuth  *authn.GitHubAuthConfig        `yaml:"github_auth,omitempty"`
	OIDCAuth    *authn.OIDCAuthConfig          `yaml:"oidc_auth,omitempty"`
	GitlabAuth  *authn.GitlabAuthConfig        `yaml:"gitlab_auth,omitempty"`
	LDAPAuth    *authn.LDAPAuthConfig          `yaml:"ldap_auth,omitempty"`
	MongoAuth   *authn.MongoAuthConfig         `yaml:"mongo_auth,omitempty"`
	XormAuthn   *authn.XormAuthnConfig         `yaml:"xorm_auth,omitempty"`
	ExtAuth     *authn.ExtAuthConfig           `yaml:"ext_auth,omitempty"`
	PluginAuthn *authn.PluginAuthnConfig       `yaml:"plugin_authn,omitempty"`
	ACL         authz.ACL                      `yaml:"acl,omitempty"`
	ACLMongo    *authz.ACLMongoConfig          `yaml:"acl_mongo,omitempty"`
	ACLXorm     *authz.XormAuthzConfig         `yaml:"acl_xorm,omitempty"`
	ExtAuthz    *authz.ExtAuthzConfig          `yaml:"ext_authz,omitempty"`
	PluginAuthz *authz.PluginAuthzConfig       `yaml:"plugin_authz,omitempty"`
	CasbinAuthz *authz.CasbinAuthzConfig       `yaml:"casbin_authz,omitempty"`
}

type ServerConfig struct {
	ListenAddress       string            `yaml:"addr,omitempty"`
	Net                 string            `yaml:"net,omitempty"`
	PathPrefix          string            `yaml:"path_prefix,omitempty"`
	RealIPHeader        string            `yaml:"real_ip_header,omitempty"`
	RealIPPos           int               `yaml:"real_ip_pos,omitempty"`
	CertFile            string            `yaml:"certificate,omitempty"`
	KeyFile             string            `yaml:"key,omitempty"`
	HSTS                bool              `yaml:"hsts,omitempty"`
	TLSMinVersion       string            `yaml:"tls_min_version,omitempty"`
	TLSCurvePreferences []string          `yaml:"tls_curve_preferences,omitempty"`
	TLSCipherSuites     []string          `yaml:"tls_cipher_suites,omitempty"`
	LetsEncrypt         LetsEncryptConfig `yaml:"letsencrypt,omitempty"`
=======
	"github.com/spf13/viper"
	"gopkg.in/yaml.v2"
)

type Config struct {
	Server     ServerConfig                   `mapstructure:"server"`
	Token      TokenConfig                    `mapstructure:"token"`
	Users      map[string]*authn.Requirements `mapstructure:"users,omitempty"`
	GoogleAuth *authn.GoogleAuthConfig        `mapstructure:"googleauth,omitempty"`
	GitHubAuth *authn.GitHubAuthConfig        `mapstructure:"githubauth,omitempty"`
	LDAPAuth   *authn.LDAPAuthConfig          `mapstructure:"ldapauth,omitempty"`
	MongoAuth  *authn.MongoAuthConfig         `mapstructure:"mongoauth,omitempty"`
	ExtAuth    *authn.ExtAuthConfig           `mapstructure:"extauth,omitempty"`
	ACL        authz.ACL                      `mapstructure:"acl,omitempty"`
	ACLMongo   *authz.ACLMongoConfig          `mapstructure:"aclmongo,omitempty"`
	ExtAuthz   *authz.ExtAuthzConfig          `mapstructure:"extauthz,omitempty"`
}

type ServerConfig struct {
	ListenAddress string            `mapstructure:"addr,omitempty"`
	PathPrefix    string            `mapstructure:"pathprefix,omitempty"`
	RealIPHeader  string            `mapstructure:"realipheader,omitempty"`
	RealIPPos     int               `mapstructure:"realippos,omitempty"`
	CertFile      string            `mapstructure:"certificate,omitempty"`
	KeyFile       string            `mapstructure:"key,omitempty"`
	LetsEncrypt   LetsEncryptConfig `mapstructure:"letsencrypt,omitempty"`
>>>>>>> 4644d20b

	publicKey  libtrust.PublicKey
	privateKey libtrust.PrivateKey
}

type LetsEncryptConfig struct {
	Host     string `mapstructure:"host,omitempty"`
	Email    string `mapstructure:"email,omitempty"`
	CacheDir string `mapstructure:"cachedir,omitempty"`
}

type TokenConfig struct {
	Issuer     string `mapstructure:"issuer,omitempty"`
	CertFile   string `mapstructure:"certificate,omitempty"`
	KeyFile    string `mapstructure:"key,omitempty"`
	Expiration int64  `mapstructure:"expiration,omitempty"`

	publicKey  libtrust.PublicKey
	privateKey libtrust.PrivateKey
}

// TLSCipherSuitesValues maps CipherSuite names as strings to the actual values
// in the crypto/tls package
// Taken from https://golang.org/pkg/crypto/tls/#pkg-constants
var TLSCipherSuitesValues = map[string]uint16{
	// TLS 1.0 - 1.2 cipher suites.
	"TLS_RSA_WITH_RC4_128_SHA":                tls.TLS_RSA_WITH_RC4_128_SHA,
	"TLS_RSA_WITH_3DES_EDE_CBC_SHA":           tls.TLS_RSA_WITH_3DES_EDE_CBC_SHA,
	"TLS_RSA_WITH_AES_128_CBC_SHA":            tls.TLS_RSA_WITH_AES_128_CBC_SHA,
	"TLS_RSA_WITH_AES_256_CBC_SHA":            tls.TLS_RSA_WITH_AES_256_CBC_SHA,
	"TLS_RSA_WITH_AES_128_CBC_SHA256":         tls.TLS_RSA_WITH_AES_128_CBC_SHA256,
	"TLS_RSA_WITH_AES_128_GCM_SHA256":         tls.TLS_RSA_WITH_AES_128_GCM_SHA256,
	"TLS_RSA_WITH_AES_256_GCM_SHA384":         tls.TLS_RSA_WITH_AES_256_GCM_SHA384,
	"TLS_ECDHE_ECDSA_WITH_RC4_128_SHA":        tls.TLS_ECDHE_ECDSA_WITH_RC4_128_SHA,
	"TLS_ECDHE_ECDSA_WITH_AES_128_CBC_SHA":    tls.TLS_ECDHE_ECDSA_WITH_AES_128_CBC_SHA,
	"TLS_ECDHE_ECDSA_WITH_AES_256_CBC_SHA":    tls.TLS_ECDHE_ECDSA_WITH_AES_256_CBC_SHA,
	"TLS_ECDHE_RSA_WITH_RC4_128_SHA":          tls.TLS_ECDHE_RSA_WITH_RC4_128_SHA,
	"TLS_ECDHE_RSA_WITH_3DES_EDE_CBC_SHA":     tls.TLS_ECDHE_RSA_WITH_3DES_EDE_CBC_SHA,
	"TLS_ECDHE_RSA_WITH_AES_128_CBC_SHA":      tls.TLS_ECDHE_RSA_WITH_AES_128_CBC_SHA,
	"TLS_ECDHE_RSA_WITH_AES_256_CBC_SHA":      tls.TLS_ECDHE_RSA_WITH_AES_256_CBC_SHA,
	"TLS_ECDHE_ECDSA_WITH_AES_128_CBC_SHA256": tls.TLS_ECDHE_ECDSA_WITH_AES_128_CBC_SHA256,
	"TLS_ECDHE_RSA_WITH_AES_128_CBC_SHA256":   tls.TLS_ECDHE_RSA_WITH_AES_128_CBC_SHA256,
	"TLS_ECDHE_RSA_WITH_AES_128_GCM_SHA256":   tls.TLS_ECDHE_RSA_WITH_AES_128_GCM_SHA256,
	"TLS_ECDHE_ECDSA_WITH_AES_128_GCM_SHA256": tls.TLS_ECDHE_ECDSA_WITH_AES_128_GCM_SHA256,
	"TLS_ECDHE_RSA_WITH_AES_256_GCM_SHA384":   tls.TLS_ECDHE_RSA_WITH_AES_256_GCM_SHA384,
	"TLS_ECDHE_ECDSA_WITH_AES_256_GCM_SHA384": tls.TLS_ECDHE_ECDSA_WITH_AES_256_GCM_SHA384,
	"TLS_ECDHE_RSA_WITH_CHACHA20_POLY1305":    tls.TLS_ECDHE_RSA_WITH_CHACHA20_POLY1305,
	"TLS_ECDHE_ECDSA_WITH_CHACHA20_POLY1305":  tls.TLS_ECDHE_ECDSA_WITH_CHACHA20_POLY1305,
	// TLS 1.3 cipher suites.
	"TLS_AES_128_GCM_SHA256":       tls.TLS_AES_128_GCM_SHA256,
	"TLS_AES_256_GCM_SHA384":       tls.TLS_AES_256_GCM_SHA384,
	"TLS_CHACHA20_POLY1305_SHA256": tls.TLS_CHACHA20_POLY1305_SHA256,
	// TLS_FALLBACK_SCSV isn't a standard cipher suite but an indicator
	// that the client is doing version fallback. See RFC 7507.
	"TLS_FALLBACK_SCSV": tls.TLS_FALLBACK_SCSV,
}

// TLSVersionValues maps Version names as strings to the actual values in the
// crypto/tls package
// Taken from https://golang.org/pkg/crypto/tls/#pkg-constants
var TLSVersionValues = map[string]uint16{
	"TLS10": tls.VersionTLS10,
	"TLS11": tls.VersionTLS11,
	"TLS12": tls.VersionTLS12,
	"TLS13": tls.VersionTLS13,
	// Deprecated: SSLv3 is cryptographically broken, and will be
	// removed in Go 1.14. See golang.org/issue/32716.
	"SSL30": tls.VersionSSL30,
}

// TLSCurveIDValues maps CurveID names as strings to the actual values in the
// crypto/tls package
// Taken from https://golang.org/pkg/crypto/tls/#CurveID
var TLSCurveIDValues = map[string]tls.CurveID{
	"P256":   tls.CurveP256,
	"P384":   tls.CurveP384,
	"P521":   tls.CurveP521,
	"X25519": tls.X25519,
}

func validate(c *Config) error {
	if c.Server.ListenAddress == "" {
		return errors.New("server.addr is required")
	}
	if c.Server.Net != "unix" && c.Server.Net != "tcp" {
		if c.Server.Net == "" {
			c.Server.Net = "tcp"
		} else {
			return errors.New("server.net must be unix or tcp")
		}
	}
	if c.Server.PathPrefix != "" && !strings.HasPrefix(c.Server.PathPrefix, "/") {
		return errors.New("server.path_prefix must be an absolute path")
	}
	if (c.Server.TLSMinVersion == "0x0304" || c.Server.TLSMinVersion == "TLS13") && c.Server.TLSCipherSuites != nil {
		return errors.New("TLS 1.3 ciphersuites are not configurable")
	}
	if c.Token.Issuer == "" {
		return errors.New("token.issuer is required")
	}
	if c.Token.Expiration <= 0 {
		return fmt.Errorf("expiration must be positive, got %d", c.Token.Expiration)
	}
	if c.Users == nil && c.ExtAuth == nil && c.GoogleAuth == nil && c.GitHubAuth == nil && c.GitlabAuth == nil && c.OIDCAuth == nil && c.LDAPAuth == nil && c.MongoAuth == nil && c.XormAuthn == nil && c.PluginAuthn == nil {
		return errors.New("no auth methods are configured, this is probably a mistake. Use an empty user map if you really want to deny everyone.")
	}
	if c.MongoAuth != nil {
		if err := c.MongoAuth.Validate("mongoauth"); err != nil {
			return err
		}
	}
	if c.XormAuthn != nil {
		if err := c.XormAuthn.Validate("xorm_auth"); err != nil {
			return err
		}
	}
	if gac := c.GoogleAuth; gac != nil {
		if gac.ClientSecretFile != "" {
			contents, err := ioutil.ReadFile(gac.ClientSecretFile)
			if err != nil {
				return fmt.Errorf("could not read %s: %s", gac.ClientSecretFile, err)
			}
			gac.ClientSecret = strings.TrimSpace(string(contents))
		}
		if gac.ClientId == "" || gac.ClientSecret == "" || gac.TokenDB == "" {
			return errors.New("google_auth.{client_id,client_secret,token_db} are required.")
		}
		if gac.HTTPTimeout <= 0 {
			gac.HTTPTimeout = 10
		}
	}
	if ghac := c.GitHubAuth; ghac != nil {
		if ghac.ClientSecretFile != "" {
			contents, err := ioutil.ReadFile(ghac.ClientSecretFile)
			if err != nil {
				return fmt.Errorf("could not read %s: %s", ghac.ClientSecretFile, err)
			}
			ghac.ClientSecret = strings.TrimSpace(string(contents))
		}
		if ghac.ClientId == "" || ghac.ClientSecret == "" || (ghac.TokenDB == "" && (ghac.GCSTokenDB == nil && ghac.RedisTokenDB == nil)) {
			return errors.New("github_auth.{client_id,client_secret,token_db} are required")
		}

		if ghac.ClientId == "" || ghac.ClientSecret == "" || (ghac.GCSTokenDB != nil && (ghac.GCSTokenDB.Bucket == "" || ghac.GCSTokenDB.ClientSecretFile == "")) {
			return errors.New("github_auth.{client_id,client_secret,gcs_token_db{bucket,client_secret_file}} are required")
		}

		if ghac.ClientId == "" || ghac.ClientSecret == "" || (ghac.RedisTokenDB != nil && ghac.RedisTokenDB.ClientOptions == nil && ghac.RedisTokenDB.ClusterOptions == nil) {
			return errors.New("github_auth.{client_id,client_secret,redis_token_db.{redis_options,redis_cluster_options}} are required")
		}

		if ghac.HTTPTimeout <= 0 {
			ghac.HTTPTimeout = time.Duration(10 * time.Second)
		}
		if ghac.RevalidateAfter == 0 {
			// Token expires after 1 hour by default
			ghac.RevalidateAfter = time.Duration(1 * time.Hour)
		}
	}
	if oidc := c.OIDCAuth; oidc != nil {
		if oidc.ClientSecretFile != "" {
			contents, err := ioutil.ReadFile(oidc.ClientSecretFile)
			if err != nil {
				return fmt.Errorf("could not read %s: %s", oidc.ClientSecretFile, err)
			}
			oidc.ClientSecret = strings.TrimSpace(string(contents))
		}
		if oidc.ClientId == "" || oidc.ClientSecret == "" || oidc.TokenDB == "" || oidc.Issuer == "" || oidc.RedirectURL == "" {
			return errors.New("oidc_auth.{issuer,redirect_url,client_id,client_secret,token_db} are required")
		}
		if oidc.HTTPTimeout <= 0 {
			oidc.HTTPTimeout = 10
		}
	}
	if glab := c.GitlabAuth; glab != nil {
		if glab.ClientSecretFile != "" {
			contents, err := ioutil.ReadFile(glab.ClientSecretFile)
			if err != nil {
				return fmt.Errorf("could not read %s: %s", glab.ClientSecretFile, err)
			}
			glab.ClientSecret = strings.TrimSpace(string(contents))
		}
		if glab.ClientId == "" || glab.ClientSecret == "" || (glab.TokenDB == "" && (glab.GCSTokenDB == nil && glab.RedisTokenDB == nil)) {
			return errors.New("gitlab_auth.{client_id,client_secret,token_db} are required")
		}

		if glab.ClientId == "" || glab.ClientSecret == "" || (glab.GCSTokenDB != nil && (glab.GCSTokenDB.Bucket == "" || glab.GCSTokenDB.ClientSecretFile == "")) {
			return errors.New("gitlab_auth.{client_id,client_secret,gcs_token_db{bucket,client_secret_file}} are required")
		}

		if glab.ClientId == "" || glab.ClientSecret == "" || (glab.RedisTokenDB != nil && glab.RedisTokenDB.ClientOptions == nil && glab.RedisTokenDB.ClusterOptions == nil) {
			return errors.New("gitlab_auth.{client_id,client_secret,redis_token_db.{redis_options,redis_cluster_options}} are required")
		}

		if glab.HTTPTimeout <= 0 {
			glab.HTTPTimeout = time.Duration(10 * time.Second)
		}
		if glab.RevalidateAfter == 0 {
			// Token expires after 1 hour by default
			glab.RevalidateAfter = time.Duration(1 * time.Hour)
		}
	}
	if c.ExtAuth != nil {
		if err := c.ExtAuth.Validate(); err != nil {
			return fmt.Errorf("bad ext_auth config: %s", err)
		}
	}
	if c.ACL == nil && c.ACLXorm == nil && c.ACLMongo == nil && c.ExtAuthz == nil && c.PluginAuthz == nil {
		return errors.New("ACL is empty, this is probably a mistake. Use an empty list if you really want to deny all actions")
	}

	if c.ACL != nil {
		if err := authz.ValidateACL(c.ACL); err != nil {
			return fmt.Errorf("invalid ACL: %s", err)
		}
	}
	if c.ACLMongo != nil {
		if err := c.ACLMongo.Validate("acl_mongo"); err != nil {
			return err
		}
	}
	if c.ACLXorm != nil {
		if err := c.ACLXorm.Validate("acl_xorm"); err != nil {
			return err
		}
	}
	if c.ExtAuthz != nil {
		if err := c.ExtAuthz.Validate(); err != nil {
			return err
		}
	}
	if c.PluginAuthn != nil {
		if err := c.PluginAuthn.Validate(); err != nil {
			return fmt.Errorf("bad plugin_authn config: %s", err)
		}
	}
	if c.PluginAuthz != nil {
		if err := c.PluginAuthz.Validate(); err != nil {
			return fmt.Errorf("bad plugin_authz config: %s", err)
		}
	}
	return nil
}

func loadCertAndKey(certFile string, keyFile string) (pk libtrust.PublicKey, prk libtrust.PrivateKey, err error) {
	cert, err := tls.LoadX509KeyPair(certFile, keyFile)
	if err != nil {
		return
	}
	x509Cert, err := x509.ParseCertificate(cert.Certificate[0])
	if err != nil {
		return
	}
	pk, err = libtrust.FromCryptoPublicKey(x509Cert.PublicKey)
	if err != nil {
		return
	}
	prk, err = libtrust.FromCryptoPrivateKey(cert.PrivateKey)
	return
}

func processEnvVars(envPrefix, fileName string) error {
	ext := filepath.Ext(fileName)
	ext = ext[1:]

	switch ext {
	case "yaml", "json", "yml":
	default:
		return fmt.Errorf("unsupported config type: %s", ext)
	}

	// set values from env variables starting with envPrefix to make sure
	// missing map keys on config file can be caught over env variables
	envs := os.Environ()
	for _, envKey := range envs {
		keyVal := strings.SplitN(envKey, "=", 2)
		ks := strings.SplitAfterN(keyVal[0], envPrefix+"_", 2)
		if len(ks) != 2 {
			continue
		}

		vKey := strings.ToLower(strings.Replace(ks[1], "_", ".", -1))

		var val interface{}
		var parseErr error
		switch ext {
		case "yaml", "yml":
			parseErr = yaml.Unmarshal([]byte(keyVal[1]), &val)
		case "json":
			parseErr = json.Unmarshal([]byte(keyVal[1]), &val)
		}
		if parseErr != nil {
			return fmt.Errorf("could not parse env var %s as %s: %v", ks[0], ext, parseErr)
		}

		viper.Set(vKey, val)
	}

	return nil
}

func LoadConfig(fileName, envPrefix string) (*Config, error) {
	configFile, err := os.Open(fileName)
	if err != nil {
		return nil, fmt.Errorf("could not open %s: %s", fileName, err)
	}

	viper.SetConfigFile(fileName)
	viper.AutomaticEnv()
	viper.SetEnvKeyReplacer(strings.NewReplacer(".", "_"))
	viper.SetEnvPrefix(envPrefix)

	if err := viper.ReadConfig(configFile); err != nil {
		return nil, fmt.Errorf("could not read %s: %s", fileName, err)

	}

	if err := processEnvVars(envPrefix, fileName); err != nil {
		return nil, fmt.Errorf("could not process env variables: %s", err)
	}

	c := &Config{}
	if err := viper.Unmarshal(c); err != nil {
		return nil, fmt.Errorf("could not parse config: %s", err)
	}
	if err = validate(c); err != nil {
		return nil, fmt.Errorf("invalid config: %s", err)
	}
	serverConfigured := false
	if c.Server.CertFile != "" || c.Server.KeyFile != "" {
		// Check for partial configuration.
		if c.Server.CertFile == "" || c.Server.KeyFile == "" {
			return nil, fmt.Errorf("failed to load server cert and key: both were not provided")
		}
		c.Server.publicKey, c.Server.privateKey, err = loadCertAndKey(c.Server.CertFile, c.Server.KeyFile)
		if err != nil {
			return nil, fmt.Errorf("failed to load server cert and key: %s", err)
		}
		serverConfigured = true
	}
	tokenConfigured := false
	if c.Token.CertFile != "" || c.Token.KeyFile != "" {
		// Check for partial configuration.
		if c.Token.CertFile == "" || c.Token.KeyFile == "" {
			return nil, fmt.Errorf("failed to load token cert and key: both were not provided")
		}
		c.Token.publicKey, c.Token.privateKey, err = loadCertAndKey(c.Token.CertFile, c.Token.KeyFile)
		if err != nil {
			return nil, fmt.Errorf("failed to load token cert and key: %s", err)
		}
		tokenConfigured = true
	}

	if serverConfigured && !tokenConfigured {
		c.Token.publicKey, c.Token.privateKey = c.Server.publicKey, c.Server.privateKey
		tokenConfigured = true
	}

	if !tokenConfigured {
		return nil, fmt.Errorf("failed to load token cert and key: none provided")
	}

	if !serverConfigured && c.Server.LetsEncrypt.Email != "" {
		if c.Server.LetsEncrypt.CacheDir == "" {
			return nil, fmt.Errorf("server.letsencrypt.cache_dir is required")
		}
		// We require that LetsEncrypt is an existing directory, because we really don't want it
		// to be misconfigured and obtained certificates to be lost.
		fi, err := os.Stat(c.Server.LetsEncrypt.CacheDir)
		if err != nil || !fi.IsDir() {
			return nil, fmt.Errorf("server.letsencrypt.cache_dir (%s) does not exist or is not a directory", c.Server.LetsEncrypt.CacheDir)
		}
	}

	return c, nil
}<|MERGE_RESOLUTION|>--- conflicted
+++ resolved
@@ -29,75 +29,47 @@
 	"time"
 
 	"github.com/docker/libtrust"
-<<<<<<< HEAD
-	yaml "gopkg.in/yaml.v2"
+	"github.com/spf13/viper"
+    yaml "gopkg.in/yaml.v2"
 
 	"github.com/cesanta/docker_auth/auth_server/authn"
 	"github.com/cesanta/docker_auth/auth_server/authz"
 )
 
 type Config struct {
-	Server      ServerConfig                   `yaml:"server"`
-	Token       TokenConfig                    `yaml:"token"`
-	Users       map[string]*authn.Requirements `yaml:"users,omitempty"`
-	GoogleAuth  *authn.GoogleAuthConfig        `yaml:"google_auth,omitempty"`
-	GitHubAuth  *authn.GitHubAuthConfig        `yaml:"github_auth,omitempty"`
-	OIDCAuth    *authn.OIDCAuthConfig          `yaml:"oidc_auth,omitempty"`
-	GitlabAuth  *authn.GitlabAuthConfig        `yaml:"gitlab_auth,omitempty"`
-	LDAPAuth    *authn.LDAPAuthConfig          `yaml:"ldap_auth,omitempty"`
-	MongoAuth   *authn.MongoAuthConfig         `yaml:"mongo_auth,omitempty"`
-	XormAuthn   *authn.XormAuthnConfig         `yaml:"xorm_auth,omitempty"`
-	ExtAuth     *authn.ExtAuthConfig           `yaml:"ext_auth,omitempty"`
-	PluginAuthn *authn.PluginAuthnConfig       `yaml:"plugin_authn,omitempty"`
-	ACL         authz.ACL                      `yaml:"acl,omitempty"`
-	ACLMongo    *authz.ACLMongoConfig          `yaml:"acl_mongo,omitempty"`
-	ACLXorm     *authz.XormAuthzConfig         `yaml:"acl_xorm,omitempty"`
-	ExtAuthz    *authz.ExtAuthzConfig          `yaml:"ext_authz,omitempty"`
-	PluginAuthz *authz.PluginAuthzConfig       `yaml:"plugin_authz,omitempty"`
-	CasbinAuthz *authz.CasbinAuthzConfig       `yaml:"casbin_authz,omitempty"`
+	Server      ServerConfig                   `mapstructure:"server"`
+	Token       TokenConfig                    `mapstructure:"token"`
+	Users       map[string]*authn.Requirements `mapstructure:"users,omitempty"`
+	GoogleAuth  *authn.GoogleAuthConfig        `mapstructure:"google_auth,omitempty"`
+	GitHubAuth  *authn.GitHubAuthConfig        `mapstructure:"github_auth,omitempty"`
+	OIDCAuth    *authn.OIDCAuthConfig          `mapstructure:"oidc_auth,omitempty"`
+	GitlabAuth  *authn.GitlabAuthConfig        `mapstructure:"gitlab_auth,omitempty"`
+	LDAPAuth    *authn.LDAPAuthConfig          `mapstructure:"ldap_auth,omitempty"`
+	MongoAuth   *authn.MongoAuthConfig         `mapstructure:"mongo_auth,omitempty"`
+	XormAuthn   *authn.XormAuthnConfig         `mapstructure:"xorm_auth,omitempty"`
+	ExtAuth     *authn.ExtAuthConfig           `mapstructure:"ext_auth,omitempty"`
+	PluginAuthn *authn.PluginAuthnConfig       `mapstructure:"plugin_authn,omitempty"`
+	ACL         authz.ACL                      `mapstructure:"acl,omitempty"`
+	ACLMongo    *authz.ACLMongoConfig          `mapstructure:"acl_mongo,omitempty"`
+	ACLXorm     *authz.XormAuthzConfig         `mapstructure:"acl_xorm,omitempty"`
+	ExtAuthz    *authz.ExtAuthzConfig          `mapstructure:"ext_authz,omitempty"`
+	PluginAuthz *authz.PluginAuthzConfig       `mapstructure:"plugin_authz,omitempty"`
+	CasbinAuthz *authz.CasbinAuthzConfig       `mapstructure:"casbin_authz,omitempty"`
 }
 
 type ServerConfig struct {
-	ListenAddress       string            `yaml:"addr,omitempty"`
-	Net                 string            `yaml:"net,omitempty"`
-	PathPrefix          string            `yaml:"path_prefix,omitempty"`
-	RealIPHeader        string            `yaml:"real_ip_header,omitempty"`
-	RealIPPos           int               `yaml:"real_ip_pos,omitempty"`
-	CertFile            string            `yaml:"certificate,omitempty"`
-	KeyFile             string            `yaml:"key,omitempty"`
-	HSTS                bool              `yaml:"hsts,omitempty"`
-	TLSMinVersion       string            `yaml:"tls_min_version,omitempty"`
-	TLSCurvePreferences []string          `yaml:"tls_curve_preferences,omitempty"`
-	TLSCipherSuites     []string          `yaml:"tls_cipher_suites,omitempty"`
-	LetsEncrypt         LetsEncryptConfig `yaml:"letsencrypt,omitempty"`
-=======
-	"github.com/spf13/viper"
-	"gopkg.in/yaml.v2"
-)
-
-type Config struct {
-	Server     ServerConfig                   `mapstructure:"server"`
-	Token      TokenConfig                    `mapstructure:"token"`
-	Users      map[string]*authn.Requirements `mapstructure:"users,omitempty"`
-	GoogleAuth *authn.GoogleAuthConfig        `mapstructure:"googleauth,omitempty"`
-	GitHubAuth *authn.GitHubAuthConfig        `mapstructure:"githubauth,omitempty"`
-	LDAPAuth   *authn.LDAPAuthConfig          `mapstructure:"ldapauth,omitempty"`
-	MongoAuth  *authn.MongoAuthConfig         `mapstructure:"mongoauth,omitempty"`
-	ExtAuth    *authn.ExtAuthConfig           `mapstructure:"extauth,omitempty"`
-	ACL        authz.ACL                      `mapstructure:"acl,omitempty"`
-	ACLMongo   *authz.ACLMongoConfig          `mapstructure:"aclmongo,omitempty"`
-	ExtAuthz   *authz.ExtAuthzConfig          `mapstructure:"extauthz,omitempty"`
-}
-
-type ServerConfig struct {
-	ListenAddress string            `mapstructure:"addr,omitempty"`
-	PathPrefix    string            `mapstructure:"pathprefix,omitempty"`
-	RealIPHeader  string            `mapstructure:"realipheader,omitempty"`
-	RealIPPos     int               `mapstructure:"realippos,omitempty"`
-	CertFile      string            `mapstructure:"certificate,omitempty"`
-	KeyFile       string            `mapstructure:"key,omitempty"`
-	LetsEncrypt   LetsEncryptConfig `mapstructure:"letsencrypt,omitempty"`
->>>>>>> 4644d20b
+	ListenAddress       string            `mapstructure:"addr,omitempty"`
+	Net                 string            `mapstructure:"net,omitempty"`
+	PathPrefix          string            `mapstructure:"path_prefix,omitempty"`
+	RealIPHeader        string            `mapstructure:"real_ip_header,omitempty"`
+	RealIPPos           int               `mapstructure:"real_ip_pos,omitempty"`
+	CertFile            string            `mapstructure:"certificate,omitempty"`
+	KeyFile             string            `mapstructure:"key,omitempty"`
+	HSTS                bool              `mapstructure:"hsts,omitempty"`
+	TLSMinVersion       string            `mapstructure:"tls_min_version,omitempty"`
+	TLSCurvePreferences []string          `mapstructure:"tls_curve_preferences,omitempty"`
+	TLSCipherSuites     []string          `mapstructure:"tls_cipher_suites,omitempty"`
+	LetsEncrypt         LetsEncryptConfig `mapstructure:"letsencrypt,omitempty"`
 
 	publicKey  libtrust.PublicKey
 	privateKey libtrust.PrivateKey
@@ -205,7 +177,7 @@
 		return errors.New("no auth methods are configured, this is probably a mistake. Use an empty user map if you really want to deny everyone.")
 	}
 	if c.MongoAuth != nil {
-		if err := c.MongoAuth.Validate("mongoauth"); err != nil {
+		if err := c.MongoAuth.Validate("mongo_auth"); err != nil {
 			return err
 		}
 	}
@@ -359,68 +331,13 @@
 	return
 }
 
-func processEnvVars(envPrefix, fileName string) error {
-	ext := filepath.Ext(fileName)
-	ext = ext[1:]
-
-	switch ext {
-	case "yaml", "json", "yml":
-	default:
-		return fmt.Errorf("unsupported config type: %s", ext)
-	}
-
-	// set values from env variables starting with envPrefix to make sure
-	// missing map keys on config file can be caught over env variables
-	envs := os.Environ()
-	for _, envKey := range envs {
-		keyVal := strings.SplitN(envKey, "=", 2)
-		ks := strings.SplitAfterN(keyVal[0], envPrefix+"_", 2)
-		if len(ks) != 2 {
-			continue
-		}
-
-		vKey := strings.ToLower(strings.Replace(ks[1], "_", ".", -1))
-
-		var val interface{}
-		var parseErr error
-		switch ext {
-		case "yaml", "yml":
-			parseErr = yaml.Unmarshal([]byte(keyVal[1]), &val)
-		case "json":
-			parseErr = json.Unmarshal([]byte(keyVal[1]), &val)
-		}
-		if parseErr != nil {
-			return fmt.Errorf("could not parse env var %s as %s: %v", ks[0], ext, parseErr)
-		}
-
-		viper.Set(vKey, val)
-	}
-
-	return nil
-}
-
-func LoadConfig(fileName, envPrefix string) (*Config, error) {
-	configFile, err := os.Open(fileName)
+func LoadConfig(fileName string) (*Config, error) {
+	contents, err := ioutil.ReadFile(fileName)
 	if err != nil {
-		return nil, fmt.Errorf("could not open %s: %s", fileName, err)
-	}
-
-	viper.SetConfigFile(fileName)
-	viper.AutomaticEnv()
-	viper.SetEnvKeyReplacer(strings.NewReplacer(".", "_"))
-	viper.SetEnvPrefix(envPrefix)
-
-	if err := viper.ReadConfig(configFile); err != nil {
 		return nil, fmt.Errorf("could not read %s: %s", fileName, err)
-
-	}
-
-	if err := processEnvVars(envPrefix, fileName); err != nil {
-		return nil, fmt.Errorf("could not process env variables: %s", err)
-	}
-
+	}
 	c := &Config{}
-	if err := viper.Unmarshal(c); err != nil {
+	if err = yaml.Unmarshal(contents, c); err != nil {
 		return nil, fmt.Errorf("could not parse config: %s", err)
 	}
 	if err = validate(c); err != nil {
