/*
   Copyright 2016 Cesanta Software Ltd.

   Licensed under the Apache License, Version 2.0 (the "License");
   you may not use this file except in compliance with the License.
   You may obtain a copy of the License at

       https://www.apache.org/licenses/LICENSE-2.0

   Unless required by applicable law or agreed to in writing, software
   distributed under the License is distributed on an "AS IS" BASIS,
   WITHOUT WARRANTIES OR CONDITIONS OF ANY KIND, either express or implied.
   See the License for the specific language governing permissions and
   limitations under the License.
*/

package authn

import (
	"bytes"
	"encoding/json"
	"errors"
	"fmt"
	"html/template"
	"io/ioutil"
	"net/http"
	"net/url"
	"strings"
	"time"

	"github.com/cesanta/glog"
	"github.com/go-redis/redis"

	"github.com/cesanta/docker_auth/auth_server/api"
)

type GitHubTeamCollection []GitHubTeam

type GitHubTeam struct {
	Id           int64               `json:"id"`
	Url          string              `json:"url,omitempty"`
	Name         string              `json:"name,omitempty"`
	Slug         string              `json:"slug,omitempty"`
	Organization *GitHubOrganization `json:"organization"`
	Parent       *ParentGitHubTeam   `json:"parent,omitempty"`
}

type GitHubOrganization struct {
	Login string `json:"login"`
	Id    int64  `json:"id,omitempty"`
}

type ParentGitHubTeam struct {
	Id   int64  `json:"id"`
	Name string `json:"name,omitempty"`
	Slug string `json:"slug,omitempty"`
}

type GitHubAuthConfig struct {
<<<<<<< HEAD
	Organization     string                  `yaml:"organization,omitempty"`
	ClientId         string                  `yaml:"client_id,omitempty"`
	ClientSecret     string                  `yaml:"client_secret,omitempty"`
	ClientSecretFile string                  `yaml:"client_secret_file,omitempty"`
	TokenDB          string                  `yaml:"token_db,omitempty"`
	GCSTokenDB       *GitHubGCSStoreConfig   `yaml:"gcs_token_db,omitempty"`
	RedisTokenDB     *GitHubRedisStoreConfig `yaml:"redis_token_db,omitempty"`
	HTTPTimeout      time.Duration           `yaml:"http_timeout,omitempty"`
	RevalidateAfter  time.Duration           `yaml:"revalidate_after,omitempty"`
	GithubWebUri     string                  `yaml:"github_web_uri,omitempty"`
	GithubApiUri     string                  `yaml:"github_api_uri,omitempty"`
	RegistryUrl      string                  `yaml:"registry_url,omitempty"`
=======
	Organization     string                `mapstructure:"organization,omitempty"`
	ClientId         string                `mapstructure:"clientid,omitempty"`
	ClientSecret     string                `mapstructure:"clientsecret,omitempty"`
	ClientSecretFile string                `mapstructure:"clientsecret_file,omitempty"`
	TokenDB          string                `mapstructure:"tokendb,omitempty"`
	GCSTokenDB       *GitHubGCSStoreConfig `mapstructure:"gcstokendb,omitempty"`
	HTTPTimeout      time.Duration         `mapstructure:"httptimeout,omitempty"`
	RevalidateAfter  time.Duration         `mapstructure:"revalidateafter,omitempty"`
	GithubWebUri     string                `mapstructure:"githubweburi,omitempty"`
	GithubApiUri     string                `mapstructure:"githubapiuri,omitempty"`
>>>>>>> 4644d20b
}

type GitHubGCSStoreConfig struct {
	Bucket           string `mapstructure:"bucket,omitempty"`
	ClientSecretFile string `mapstructure:"clientsecretfile,omitempty"`
}

type GitHubRedisStoreConfig struct {
	ClientOptions  *redis.Options        `yaml:"redis_options,omitempty"`
	ClusterOptions *redis.ClusterOptions `yaml:"redis_cluster_options,omitempty"`
}

type GitHubAuthRequest struct {
	Action string `json:"action,omitempty"`
	Code   string `json:"code,omitempty"`
	Token  string `json:"token,omitempty"`
}

type GitHubTokenUser struct {
	Login string `json:"login,omitempty"`
	Email string `json:"email,omitempty"`
}

type GitHubAuth struct {
	config     *GitHubAuthConfig
	db         TokenDB
	client     *http.Client
	tmpl       *template.Template
	tmplResult *template.Template
}

type linkHeader struct {
	First string
	Last  string
	Next  string
	Prev  string
}

func execGHExperimentalApiRequest(url string, token string) (*http.Response, error) {
	req, err := http.NewRequest("GET", url, nil)
	if err != nil {
		err = fmt.Errorf("could not create an http request for uri: %s. Error: %s", url, err)
		return nil, err
	}
	req.Header.Add("Authorization", fmt.Sprintf("token %s", token))
	// Currently an "experimental" API; https://developer.github.com/v3/orgs/teams/#list-user-teams
	req.Header.Add("Accept", "application/vnd.github.hellcat-preview+json")

	client := &http.Client{Timeout: 10 * time.Second}
	resp, err := client.Do(req)
	if err != nil {
		err = fmt.Errorf("HTTP error while retrieving %s. Error : %s", url, err)
		return nil, err
	}

	return resp, nil
}

// removeSubstringsFromString removes all occurences of stringsToStrip from sourceStr
//
func removeSubstringsFromString(sourceStr string, stringsToStrip []string) string {
	theNewString := sourceStr
	for _, i := range stringsToStrip {
		theNewString = strings.Replace(theNewString, i, "", -1)
	}
	return theNewString
}

// parseLinkHeader parses the HTTP headers from the Github API response
//
// https://developer.github.com/v3/guides/traversing-with-pagination/
//
func parseLinkHeader(linkLines []string) (linkHeader, error) {
	var lH linkHeader
	// URL in link is enclosed in < >
	stringsToRemove := []string{"<", ">"}

	for _, linkLine := range linkLines {
		for _, linkItem := range strings.Split(linkLine, ",") {
			linkData := strings.Split(linkItem, ";")
			trimmedUrl := removeSubstringsFromString(strings.TrimSpace(linkData[0]), stringsToRemove)
			linkVal := linkData[1]
			switch {
			case strings.Contains(linkVal, "first"):
				lH.First = trimmedUrl
			case strings.Contains(linkVal, "last"):
				lH.Last = trimmedUrl
			case strings.Contains(linkVal, "next"):
				lH.Next = trimmedUrl
			case strings.Contains(linkVal, "prev"):
				lH.Prev = trimmedUrl
			}
		}
	}
	return lH, nil
}

func NewGitHubAuth(c *GitHubAuthConfig) (*GitHubAuth, error) {
	var db TokenDB
	var err error
	dbName := c.TokenDB

	switch {
	case c.GCSTokenDB != nil:
		db, err = NewGCSTokenDB(c.GCSTokenDB.Bucket, c.GCSTokenDB.ClientSecretFile)
		dbName = "GCS: " + c.GCSTokenDB.Bucket
	case c.RedisTokenDB != nil:
		db, err = NewRedisTokenDB(c.RedisTokenDB)
		dbName = db.(*redisTokenDB).String()
	default:
		db, err = NewTokenDB(c.TokenDB)
	}

	if err != nil {
		return nil, err
	}
	glog.Infof("GitHub auth token DB at %s", dbName)
	github_auth, _ := static.ReadFile("data/github_auth.tmpl")
	github_auth_result, _ := static.ReadFile("data/github_auth_result.tmpl")
	return &GitHubAuth{
		config:     c,
		db:         db,
		client:     &http.Client{Timeout: 10 * time.Second},
		tmpl:       template.Must(template.New("github_auth").Parse(string(github_auth))),
		tmplResult: template.Must(template.New("github_auth_result").Parse(string(github_auth_result))),
	}, nil
}

func (gha *GitHubAuth) doGitHubAuthPage(rw http.ResponseWriter, req *http.Request) {
	if err := gha.tmpl.Execute(rw, struct {
		ClientId, GithubWebUri, Organization string
	}{
		ClientId:     gha.config.ClientId,
		GithubWebUri: gha.getGithubWebUri(),
		Organization: gha.config.Organization}); err != nil {
		http.Error(rw, fmt.Sprintf("Template error: %s", err), http.StatusInternalServerError)
	}
}

func (gha *GitHubAuth) doGitHubAuthResultPage(rw http.ResponseWriter, username string, password string) {
	if err := gha.tmplResult.Execute(rw, struct {
		Organization, Username, Password, RegistryUrl string
	}{Organization: gha.config.Organization,
		Username:    username,
		Password:    password,
		RegistryUrl: gha.config.RegistryUrl}); err != nil {
		http.Error(rw, fmt.Sprintf("Template error: %s", err), http.StatusInternalServerError)
	}
}

func (gha *GitHubAuth) DoGitHubAuth(rw http.ResponseWriter, req *http.Request) {
	code := req.URL.Query().Get("code")

	if code != "" {
		gha.doGitHubAuthCreateToken(rw, code)
	} else if req.Method == "GET" {
		gha.doGitHubAuthPage(rw, req)
		return
	}
}

func (gha *GitHubAuth) getGithubApiUri() string {
	if gha.config.GithubApiUri != "" {
		return gha.config.GithubApiUri
	} else {
		return "https://api.github.com"
	}
}

func (gha *GitHubAuth) getGithubWebUri() string {
	if gha.config.GithubWebUri != "" {
		return gha.config.GithubWebUri
	} else {
		return "https://github.com"
	}
}

func (gha *GitHubAuth) doGitHubAuthCreateToken(rw http.ResponseWriter, code string) {
	data := url.Values{
		"code":          []string{string(code)},
		"client_id":     []string{gha.config.ClientId},
		"client_secret": []string{gha.config.ClientSecret},
	}

	req, err := http.NewRequest("POST", fmt.Sprintf("%s/login/oauth/access_token", gha.getGithubWebUri()), bytes.NewBufferString(data.Encode()))
	if err != nil {
		http.Error(rw, fmt.Sprintf("Error creating request to GitHub auth backend: %s", err), http.StatusServiceUnavailable)
		return
	}
	req.Header.Add("Accept", "application/json")

	resp, err := gha.client.Do(req)
	if err != nil {
		http.Error(rw, fmt.Sprintf("Error talking to GitHub auth backend: %s", err), http.StatusServiceUnavailable)
		return
	}
	codeResp, _ := ioutil.ReadAll(resp.Body)
	resp.Body.Close()
	glog.V(2).Infof("Code to token resp: %s", strings.Replace(string(codeResp), "\n", " ", -1))

	var c2t CodeToTokenResponse
	err = json.Unmarshal(codeResp, &c2t)
	if err != nil || c2t.Error != "" || c2t.ErrorDescription != "" {
		var et string
		if err != nil {
			et = err.Error()
		} else {
			et = fmt.Sprintf("%s: %s", c2t.Error, c2t.ErrorDescription)
		}
		http.Error(rw, fmt.Sprintf("Failed to get token: %s", et), http.StatusBadRequest)
		return
	}

	user, err := gha.validateAccessToken(c2t.AccessToken)
	if err != nil {
		glog.Errorf("Newly-acquired token is invalid: %+v %s", c2t, err)
		http.Error(rw, "Newly-acquired token is invalid", http.StatusInternalServerError)
		return
	}

	glog.Infof("New GitHub auth token for %s", user)

	userTeams, err := gha.fetchTeams(c2t.AccessToken)
	if err != nil {
		glog.Errorf("could not fetch user teams: %s", err)
	}

	v := &TokenDBValue{
		TokenType:   c2t.TokenType,
		AccessToken: c2t.AccessToken,
		ValidUntil:  time.Now().Add(gha.config.RevalidateAfter),
		Labels:      map[string][]string{"teams": userTeams},
	}
	dp, err := gha.db.StoreToken(user, v, true)
	if err != nil {
		glog.Errorf("Failed to record server token: %s", err)
		http.Error(rw, "Failed to record server token: %s", http.StatusInternalServerError)
		return
	}

	gha.doGitHubAuthResultPage(rw, user, dp)
}

func (gha *GitHubAuth) validateAccessToken(token string) (user string, err error) {
	glog.Infof("Github API: Fetching user info")
	req, err := http.NewRequest("GET", fmt.Sprintf("%s/user", gha.getGithubApiUri()), nil)
	if err != nil {
		err = fmt.Errorf("could not create request to get information for token %s: %s", token, err)
		return
	}
	req.Header.Add("Authorization", fmt.Sprintf("token %s", token))
	req.Header.Add("Accept", "application/json")

	resp, err := gha.client.Do(req)
	if err != nil {
		err = fmt.Errorf("could not verify token %s: %s", token, err)
		return
	}
	body, _ := ioutil.ReadAll(resp.Body)
	resp.Body.Close()

	var ti GitHubTokenUser
	err = json.Unmarshal(body, &ti)
	if err != nil {
		err = fmt.Errorf("could not unmarshal token user info %q: %s", string(body), err)
		return
	}
	glog.V(2).Infof("Token user info: %+v", strings.Replace(string(body), "\n", " ", -1))

	err = gha.checkOrganization(token, ti.Login)
	if err != nil {
		err = fmt.Errorf("could not validate organization: %s", err)
		return
	}

	return ti.Login, nil
}

func (gha *GitHubAuth) checkOrganization(token, user string) (err error) {
	if gha.config.Organization == "" {
		return nil
	}
	glog.Infof("Github API: Fetching organization membership info")
	url := fmt.Sprintf("%s/orgs/%s/members/%s", gha.getGithubApiUri(), gha.config.Organization, user)
	req, err := http.NewRequest("GET", url, nil)
	if err != nil {
		err = fmt.Errorf("could not create request to get organization membership: %s", err)
		return
	}
	req.Header.Add("Authorization", fmt.Sprintf("token %s", token))

	resp, err := gha.client.Do(req)
	if err != nil {
		return
	}

	switch resp.StatusCode {
	case http.StatusNoContent:
		return nil
	case http.StatusNotFound:
		return fmt.Errorf("user %s is not a member of organization %s", user, gha.config.Organization)
	case http.StatusFound:
		return fmt.Errorf("token %s could not get membership for organization %s", token, gha.config.Organization)
	}

	return fmt.Errorf("Unknown status for membership of organization %s: %s", gha.config.Organization, resp.Status)
}

func (gha *GitHubAuth) fetchTeams(token string) ([]string, error) {
	var allTeams GitHubTeamCollection

	if gha.config.Organization == "" {
		return nil, nil
	}
	glog.Infof("Github API: Fetching user teams")
	url := fmt.Sprintf("%s/user/teams?per_page=100", gha.getGithubApiUri())
	var err error

	// Using an `i` iterator for debugging the results
	for i := 1; url != ""; i++ {
		var pagedTeams GitHubTeamCollection
		resp, err := execGHExperimentalApiRequest(url, token)
		if err != nil {
			return nil, err
		}

		respHeaders := resp.Header
		body, _ := ioutil.ReadAll(resp.Body)
		resp.Body.Close()

		err = json.Unmarshal(body, &pagedTeams)
		if err != nil {
			err = fmt.Errorf("Error parsing the JSON response while fetching teams: %s", err)
			return nil, err
		}

		allTeams = append(allTeams, pagedTeams...)

		// Do we need to paginate?
		if link, ok := respHeaders["Link"]; ok {
			parsedLink, _ := parseLinkHeader(link)
			url = parsedLink.Next
			glog.V(2).Infof("--> Page <%d>\n", i)
		} else {
			url = ""
		}
	}

	// Use map instead of slice to ensure uniqueness of results
	organizationTeamsMap := make(map[string]bool)
	for _, item := range allTeams {
		if item.Organization.Login == gha.config.Organization {
			organizationTeamsMap[item.Slug] = true
			if item.Parent != nil {
				organizationTeamsMap[item.Parent.Slug] = true
			}
		}
	}

	organizationTeams := make([]string, len(organizationTeamsMap))
	i := 0
	for orgTeam, _ := range organizationTeamsMap {
		organizationTeams[i] = orgTeam
		i++
	}

	glog.V(3).Infof("All teams for the user: %v", allTeams)
	glog.Infof("Teams for the <%s> organization: %v", gha.config.Organization, organizationTeams)
	return organizationTeams, err
}

func (gha *GitHubAuth) validateServerToken(user string) (*TokenDBValue, error) {
	v, err := gha.db.GetValue(user)
	if err != nil || v == nil {
		if err == nil {
			err = errors.New("no db value, please sign out and sign in again")
		}
		return nil, err
	}

	texp := v.ValidUntil.Sub(time.Now())
	glog.V(3).Infof("Existing GitHub auth token for <%s> expires after: <%d> sec", user, int(texp.Seconds()))

	glog.V(1).Infof("Token has expired. I will revalidate the access token.")
	glog.V(3).Infof("Old token is: %+v", v)
	tokenUser, err := gha.validateAccessToken(v.AccessToken)
	if err != nil {
		glog.Warningf("Token for %q failed validation: %s", user, err)
		return nil, fmt.Errorf("server token invalid: %s", err)
	}
	if tokenUser != user {
		glog.Errorf("token for wrong user: expected %s, found %s", user, tokenUser)
		return nil, fmt.Errorf("found token for wrong user")
	}

	// Update revalidation timestamp
	v.ValidUntil = time.Now().Add(gha.config.RevalidateAfter)
	glog.V(3).Infof("New token is: %+v", v)

	// Update token
	_, err = gha.db.StoreToken(user, v, false)
	if err != nil {
		glog.Errorf("Failed to record server token: %s", err)
		return nil, fmt.Errorf("Unable to store renewed token expiry time: %s", err)
	}
	glog.V(2).Infof("Successfully revalidated token")

	texp = v.ValidUntil.Sub(time.Now())
	glog.V(3).Infof("Re-validated GitHub auth token for %s. Next revalidation in %dsec.", user, int64(texp.Seconds()))
	return v, nil
}

func (gha *GitHubAuth) Authenticate(user string, password api.PasswordString) (bool, api.Labels, error) {
	err := gha.db.ValidateToken(user, password)
	if err == ExpiredToken {
		_, err = gha.validateServerToken(user)
		if err != nil {
			return false, nil, err
		}
	} else if err != nil {
		return false, nil, err
	}

	v, err := gha.db.GetValue(user)
	if err != nil || v == nil {
		if err == nil {
			err = errors.New("no db value, please sign out and sign in again")
		}
		return false, nil, err
	}

	return true, v.Labels, nil
}

func (gha *GitHubAuth) Stop() {
	gha.db.Close()
	glog.Info("Token DB closed")
}

func (gha *GitHubAuth) Name() string {
	return "GitHub"
}<|MERGE_RESOLUTION|>--- conflicted
+++ resolved
@@ -57,41 +57,28 @@
 }
 
 type GitHubAuthConfig struct {
-<<<<<<< HEAD
-	Organization     string                  `yaml:"organization,omitempty"`
-	ClientId         string                  `yaml:"client_id,omitempty"`
-	ClientSecret     string                  `yaml:"client_secret,omitempty"`
-	ClientSecretFile string                  `yaml:"client_secret_file,omitempty"`
-	TokenDB          string                  `yaml:"token_db,omitempty"`
-	GCSTokenDB       *GitHubGCSStoreConfig   `yaml:"gcs_token_db,omitempty"`
-	RedisTokenDB     *GitHubRedisStoreConfig `yaml:"redis_token_db,omitempty"`
-	HTTPTimeout      time.Duration           `yaml:"http_timeout,omitempty"`
-	RevalidateAfter  time.Duration           `yaml:"revalidate_after,omitempty"`
-	GithubWebUri     string                  `yaml:"github_web_uri,omitempty"`
-	GithubApiUri     string                  `yaml:"github_api_uri,omitempty"`
-	RegistryUrl      string                  `yaml:"registry_url,omitempty"`
-=======
-	Organization     string                `mapstructure:"organization,omitempty"`
-	ClientId         string                `mapstructure:"clientid,omitempty"`
-	ClientSecret     string                `mapstructure:"clientsecret,omitempty"`
-	ClientSecretFile string                `mapstructure:"clientsecret_file,omitempty"`
-	TokenDB          string                `mapstructure:"tokendb,omitempty"`
-	GCSTokenDB       *GitHubGCSStoreConfig `mapstructure:"gcstokendb,omitempty"`
-	HTTPTimeout      time.Duration         `mapstructure:"httptimeout,omitempty"`
-	RevalidateAfter  time.Duration         `mapstructure:"revalidateafter,omitempty"`
-	GithubWebUri     string                `mapstructure:"githubweburi,omitempty"`
-	GithubApiUri     string                `mapstructure:"githubapiuri,omitempty"`
->>>>>>> 4644d20b
+	Organization     string                  `mapstructure:"organization,omitempty"`
+	ClientId         string                  `mapstructure:"client_id,omitempty"`
+	ClientSecret     string                  `mapstructure:"client_secret,omitempty"`
+	ClientSecretFile string                  `mapstructure:"client_secret_file,omitempty"`
+	TokenDB          string                  `mapstructure:"token_db,omitempty"`
+	GCSTokenDB       *GitHubGCSStoreConfig   `mapstructure:"gcs_token_db,omitempty"`
+	RedisTokenDB     *GitHubRedisStoreConfig `mapstructure:"redis_token_db,omitempty"`
+	HTTPTimeout      time.Duration           `mapstructure:"http_timeout,omitempty"`
+	RevalidateAfter  time.Duration           `mapstructure:"revalidate_after,omitempty"`
+	GithubWebUri     string                  `mapstructure:"github_web_uri,omitempty"`
+	GithubApiUri     string                  `mapstructure:"github_api_uri,omitempty"`
+	RegistryUrl      string                  `mapstructure:"registry_url,omitempty"`
 }
 
 type GitHubGCSStoreConfig struct {
 	Bucket           string `mapstructure:"bucket,omitempty"`
-	ClientSecretFile string `mapstructure:"clientsecretfile,omitempty"`
+	ClientSecretFile string `mapstructure:"client_secret_file,omitempty"`
 }
 
 type GitHubRedisStoreConfig struct {
-	ClientOptions  *redis.Options        `yaml:"redis_options,omitempty"`
-	ClusterOptions *redis.ClusterOptions `yaml:"redis_cluster_options,omitempty"`
+	ClientOptions  *redis.Options        `mapstructure:"redis_options,omitempty"`
+	ClusterOptions *redis.ClusterOptions `mapstructure:"redis_cluster_options,omitempty"`
 }
 
 type GitHubAuthRequest struct {
