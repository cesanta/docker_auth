--- conflicted
+++ resolved
@@ -6,11 +6,5 @@
   name: {{ include "docker-auth.name" . }}
 type: Opaque
 data:
-<<<<<<< HEAD
   server.pem: {{ .Values.secret.data.server.certificate | quote }}
-  server.key: {{ .Values.secret.data.server.key | quote }}
-=======
-  server.pem: {{ .Values.secret.data.server.certificate | b64enc | quote }}
-  server.key: {{ .Values.secret.data.server.key | b64enc | quote }}
-{{- end }}
->>>>>>> df57ccaa
+  server.key: {{ .Values.secret.data.server.key | quote }}